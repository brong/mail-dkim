name    = Mail-DKIM
author  = Marc Bradshaw <marc@marcbradshaw.net>
license = Perl_5
copyright_holder = Marc Bradshaw
copyright_year   = 2020

[AutoVersion]
format = 1.{{ cldr('yyyyMMdd') }}
[OurPkgVersion]
[NextRelease]
format = %-9v %{yyyy-MM-dd VVVV}d

[AutoPrereqs]

<<<<<<< HEAD
[Prereqs]
; authordep Pod::Weaver::Section::Contributors
=======
[Prereqs / TestRequires]
Test::RequiresInternet = 0
YAML = 0
>>>>>>> b1011c80

[PodWeaver]
;[%PodWeaver]
Contributors.contributors[0] = John Levine <john.levine@standcore.com>
;[PodCoverageTests]
[PodSyntaxTests]

;[ReadmeAnyFromPod]
;type=text
;filename=README
;location=build

[@Git]
[Git::Contributors]
[Git::GatherDir]

[@Filter]
-bundle = @Basic
-remove = GatherDir
[MetaJSON]

[MetaResources]
bugtracker.web    = https://github.com/fastmail/mail-dkim/issues
repository.url    = git://github.com/fastmail/mail-dkim.git
repository.web    = https://github.com/fastmail/mail-dkim/
repository.type   = git

;[Test::Perl::Critic]
;critic_config = t/perlcriticrc
<|MERGE_RESOLUTION|>--- conflicted
+++ resolved
@@ -12,14 +12,12 @@
 
 [AutoPrereqs]
 
-<<<<<<< HEAD
 [Prereqs]
 ; authordep Pod::Weaver::Section::Contributors
-=======
+
 [Prereqs / TestRequires]
 Test::RequiresInternet = 0
 YAML = 0
->>>>>>> b1011c80
 
 [PodWeaver]
 ;[%PodWeaver]
