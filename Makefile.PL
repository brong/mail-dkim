use 5.006_001;
use ExtUtils::MakeMaker;

# See lib/ExtUtils/MakeMaker.pm for details of how to influence
# the contents of the Makefile that is written.
WriteMakefile(
<<<<<<< HEAD
    NAME      => 'Mail::DKIM',
    VERSION   => "0.51",
    PREREQ_PM => {
        Crypt::OpenSSL::RSA      => 0.24,
        Digest::SHA              => 0,
        Mail::Address            => 0,
        MIME::Base64             => 0,
        Net::DNS                 => 0,
        Test::Simple             => 0,      # only needed for `make test'
        YAML::XS                 => 0,      # only needed for `make test'
        Net::DNS::Resolver::Mock => 0,      # only needed for `make test'
    },
    ABSTRACT_FROM => 'lib/Mail/DKIM.pm',    # retrieve abstract from module
    AUTHOR => 'Jason Long <jason@long.name>',
=======
	NAME           => 'Mail::DKIM',
	VERSION        => "0.50",
	PREREQ_PM      => {
			Crypt::OpenSSL::RSA => 0.24,
			Digest::SHA => 0,
			Mail::Address => 0,
			MIME::Base64 => 0,
			Net::DNS => 0,
			Test::Simple => 0,  # only needed for `make test'
                        YAML::XS => 0,
                        Net::DNS::Resolver::Mock => 0,
                        Test::RequiresInternet => 0,
                        },
	ABSTRACT_FROM  => 'lib/Mail/DKIM.pm', # retrieve abstract from module
	AUTHOR         => 'Jason Long <jason@long.name>',
>>>>>>> 153f0fa6
);<|MERGE_RESOLUTION|>--- conflicted
+++ resolved
@@ -4,7 +4,6 @@
 # See lib/ExtUtils/MakeMaker.pm for details of how to influence
 # the contents of the Makefile that is written.
 WriteMakefile(
-<<<<<<< HEAD
     NAME      => 'Mail::DKIM',
     VERSION   => "0.51",
     PREREQ_PM => {
@@ -16,24 +15,8 @@
         Test::Simple             => 0,      # only needed for `make test'
         YAML::XS                 => 0,      # only needed for `make test'
         Net::DNS::Resolver::Mock => 0,      # only needed for `make test'
+        Test::RequiresInternet => 0,
     },
     ABSTRACT_FROM => 'lib/Mail/DKIM.pm',    # retrieve abstract from module
     AUTHOR => 'Jason Long <jason@long.name>',
-=======
-	NAME           => 'Mail::DKIM',
-	VERSION        => "0.50",
-	PREREQ_PM      => {
-			Crypt::OpenSSL::RSA => 0.24,
-			Digest::SHA => 0,
-			Mail::Address => 0,
-			MIME::Base64 => 0,
-			Net::DNS => 0,
-			Test::Simple => 0,  # only needed for `make test'
-                        YAML::XS => 0,
-                        Net::DNS::Resolver::Mock => 0,
-                        Test::RequiresInternet => 0,
-                        },
-	ABSTRACT_FROM  => 'lib/Mail/DKIM.pm', # retrieve abstract from module
-	AUTHOR         => 'Jason Long <jason@long.name>',
->>>>>>> 153f0fa6
 );